--- conflicted
+++ resolved
@@ -11,8 +11,7 @@
 
 # The following info will be used by setup.py and sphinx documentation
 __author__ = 'Jonas Marcello'
-<<<<<<< HEAD
-__version__ = '2.6.1'
+__version__ = '2.7'
 
 __all__ = (
     'Annotation',
@@ -24,7 +23,4 @@
     'OmimDisease',
     'OrphaDisease',
     'DecipherDisease'
-)
-=======
-__version__ = '2.7'
->>>>>>> 23155f49
+)